<project xmlns="http://maven.apache.org/POM/4.0.0" xmlns:xsi="http://www.w3.org/2001/XMLSchema-instance" xsi:schemaLocation="http://maven.apache.org/POM/4.0.0 http://maven.apache.org/maven-v4_0_0.xsd">
    <modelVersion>4.0.0</modelVersion>
    <parent>
        <groupId>ch.ninecode.cim</groupId>
        <artifactId>CIMJDBC</artifactId>
        <relativePath>../pom.xml</relativePath>
<<<<<<< HEAD
        <version>2.11-2.4.5-4.2.2</version>
=======
        <version>2.12-3.0.0-5.0.0</version>
>>>>>>> 041a91c8
    </parent>
    <artifactId>CIMClientJDBC</artifactId>
    <name>${project.artifactId}</name>
    <description>Sample JDBC access to CIMServerJDBC</description>
    <inceptionYear>2017</inceptionYear>
    <url>https://github.com/derrickoswald/CIMSpark/tree/master/CIMJDBC/CIMServerJDBC</url>

    <properties>
        <encoding>UTF-8</encoding>
        <maven.compiler.source>1.8</maven.compiler.source>
        <maven.compiler.target>1.8</maven.compiler.target>
        <version.dependency.hive-jdbc>3.1.2</version.dependency.hive-jdbc>
    </properties>

    <dependencies>
        <dependency>
            <groupId>org.apache.hive</groupId>
            <artifactId>hive-jdbc</artifactId>
            <version>${version.dependency.hive-jdbc}</version>
            <exclusions>
                <exclusion>
                    <artifactId>jdk.tools</artifactId>
                    <groupId>jdk.tools</groupId>
                </exclusion>
            </exclusions>
        </dependency>
    </dependencies>

    <build>
        <sourceDirectory>src/main/java</sourceDirectory>
        <plugins>
            <!-- assembly for stand-alone program -->
            <plugin>
                <groupId>org.apache.maven.plugins</groupId>
                <artifactId>maven-assembly-plugin</artifactId>
                <configuration>
                    <finalName>CIMClientJDBC-${project.version}</finalName>
                    <descriptorRefs>
                        <descriptorRef>jar-with-dependencies</descriptorRef>
                    </descriptorRefs>
                    <archive>
                        <manifest>
                            <mainClass>ch.ninecode.cim.CIMClientJDBC</mainClass>
                        </manifest>
                    </archive>
                </configuration>
                <executions>
                    <execution>
                        <id>make-assembly</id>
                        <phase>package</phase>
                        <goals>
                            <goal>single</goal>
                        </goals>
                    </execution>
                </executions>
	    </plugin>
            <plugin>
                <groupId>org.apache.maven.plugins</groupId>
                <artifactId>maven-deploy-plugin</artifactId>
                <version>${version.dependency.maven-deploy-plugin}</version>
                <configuration>
                    <skip>true</skip>
                </configuration>
            </plugin>
        </plugins>
    </build>

</project><|MERGE_RESOLUTION|>--- conflicted
+++ resolved
@@ -4,11 +4,7 @@
         <groupId>ch.ninecode.cim</groupId>
         <artifactId>CIMJDBC</artifactId>
         <relativePath>../pom.xml</relativePath>
-<<<<<<< HEAD
-        <version>2.11-2.4.5-4.2.2</version>
-=======
         <version>2.12-3.0.0-5.0.0</version>
->>>>>>> 041a91c8
     </parent>
     <artifactId>CIMClientJDBC</artifactId>
     <name>${project.artifactId}</name>
@@ -17,9 +13,10 @@
     <url>https://github.com/derrickoswald/CIMSpark/tree/master/CIMJDBC/CIMServerJDBC</url>
 
     <properties>
-        <encoding>UTF-8</encoding>
+        <!-- need to hold back until we find a Java 11 version of hive-jdbc -->
         <maven.compiler.source>1.8</maven.compiler.source>
         <maven.compiler.target>1.8</maven.compiler.target>
+
         <version.dependency.hive-jdbc>3.1.2</version.dependency.hive-jdbc>
     </properties>
 
@@ -64,7 +61,19 @@
                         </goals>
                     </execution>
                 </executions>
-	    </plugin>
+            </plugin>
+            <plugin>
+                <groupId>net.alchim31.maven</groupId>
+                <artifactId>scala-maven-plugin</artifactId>
+                <version>${version.dependency.scala-maven-plugin}</version>
+                <executions>
+                    <execution>
+                        <id>attach-javadocs</id>
+                        <!-- fake phase trick to avoid trying to attach scaladocs -->
+                        <phase>noexecute</phase>
+                    </execution>
+                </executions>
+            </plugin>
             <plugin>
                 <groupId>org.apache.maven.plugins</groupId>
                 <artifactId>maven-deploy-plugin</artifactId>
