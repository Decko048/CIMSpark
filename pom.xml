<?xml version="1.0" encoding="UTF-8"?>
<project xmlns="http://maven.apache.org/POM/4.0.0" xmlns:xsi="http://www.w3.org/2001/XMLSchema-instance"
         xsi:schemaLocation="http://maven.apache.org/POM/4.0.0 http://maven.apache.org/xsd/maven-4.0.0.xsd">
    <modelVersion>4.0.0</modelVersion>

    <groupId>ch.ninecode.cim</groupId>
    <artifactId>CIMSpark</artifactId>
    <!-- version>${version.dependency.scala}-${version.dependency.spark}-CIMSPARK_VERSION</version -->
<<<<<<< HEAD
    <version>2.11-2.4.5-4.2.2</version>
=======
    <version>2.12-3.0.0-5.0.0</version>
>>>>>>> 041a91c8
    <packaging>pom</packaging>
    <name>CIM-Spark interface.</name>

    <description>Software using Apache Spark and the Common Information Model (CIM)</description>
    <inceptionYear>2015</inceptionYear>
    <url>https://github.com/derrickoswald/CIMSpark</url>
    <organization>
        <name>9code GmbH</name>
        <url>http://9code.ch</url>
    </organization>
    <scm>
        <url>git@github.com:derrickoswald/CIMSpark.git</url>
        <connection>scm:git:git@github.com:derrickoswald/CIMSpark.git</connection>
        <developerConnection>scm:git:git@github.com:derrickoswald/CIMSpark.git</developerConnection>
    </scm>
    <issueManagement>
        <url>https://github.com/derrickoswald/CIMSpark/issues</url>
    </issueManagement>
    <licenses>
        <license>
            <name>MIT License</name>
            <url>https://opensource.org/licenses/MIT</url>
            <comments>see https://github.com/derrickoswald/CIMSpark/blob/master/LICENSE.md</comments>
            <distribution>repo</distribution>
        </license>
    </licenses>
    <developers>
        <developer>
            <name>Derrick Oswald</name>
            <email>derrick.oswald@9code.ch</email>
            <id>derrickoswald</id>
            <organization>9code GmbH</organization>
            <organizationUrl>http://9code.ch/</organizationUrl>
            <timezone>1</timezone>
            <roles>
                <role>architect</role>
                <role>developer</role>
            </roles>
            <properties>
                <keybase>https://keybase.io/derrickoswald</keybase>
                <picUrl>https://secure.gravatar.com/avatar/d659afe3730a534914c5555640d326b3</picUrl>
            </properties>
        </developer>
        <developer>
            <name>Markus Jung</name>
            <email>markus.jung@nis.ch</email>
            <id>mastermaeg</id>
            <organization>NIS AG</organization>
            <organizationUrl>http://www.nis.ch/</organizationUrl>
            <timezone>1</timezone>
            <roles>
                <role>developer</role>
            </roles>
            <properties>
                <picUrl>https://cdn.jsdelivr.net/gh/derrickoswald/CIMSpark@master/img/Markus.jpg</picUrl>
            </properties>
        </developer>
        <developer>
            <name>Mike Heinen</name>
            <email>mbheinen@gmail.com</email>
            <id>mbheinen</id>
            <timezone>-6</timezone>
            <roles>
                <role>developer</role>
            </roles>
            <properties>
                <picUrl>https://avatars1.githubusercontent.com/u/6753163</picUrl>
            </properties>
        </developer>
    </developers>
    <properties>

        <encoding>UTF-8</encoding>
        <project.build.sourceEncoding>UTF-8</project.build.sourceEncoding>
        <project.reporting.outputEncoding>UTF-8</project.reporting.outputEncoding>

        <maven.compiler.source>1.8</maven.compiler.source>
        <maven.compiler.target>1.8</maven.compiler.target>

        <!-- Plugin versions -->
        <version.dependency.maven-enforcer-plugin>1.4.1</version.dependency.maven-enforcer-plugin>
        <version.dependency.maven-deploy-plugin>2.8.2</version.dependency.maven-deploy-plugin>
        <version.dependency.maven-failsafe-plugin>2.22.2</version.dependency.maven-failsafe-plugin>
        <version.dependency.maven-surefire-plugin>2.22.2</version.dependency.maven-surefire-plugin>
        <version.dependency.build-helper-maven-plugin>3.1.0</version.dependency.build-helper-maven-plugin>
        <version.dependency.maven-gpg-plugin>1.6</version.dependency.maven-gpg-plugin>
        <version.dependency.maven-source-plugin>3.2.1</version.dependency.maven-source-plugin>
        <version.dependency.maven-site-plugin>3.9.0</version.dependency.maven-site-plugin>
        <version.dependency.maven-project-info-reports-plugin>3.1.0</version.dependency.maven-project-info-reports-plugin>
        <version.dependency.buildnumber-maven-plugin>1.4</version.dependency.buildnumber-maven-plugin>
        <version.dependency.scala-maven-plugin>4.4.0</version.dependency.scala-maven-plugin>
        <version.dependency.scalatest-maven-plugin>2.0.0</version.dependency.scalatest-maven-plugin>

        <!-- Scala versions -->
<<<<<<< HEAD
        <version.dependency.scala>2.11</version.dependency.scala>
        <version.dependency.scalalibrary>2.11.12</version.dependency.scalalibrary>

        <!-- Spark versions -->
        <version.dependency.spark>2.4.5</version.dependency.spark>
        <version.dependency.cassandra_spark>2.4.3</version.dependency.cassandra_spark>
        <!-- version.dependency.hadoop>2.7.6</version.dependency.hadoop -->
=======
        <version.dependency.scala>2.12</version.dependency.scala>
        <version.dependency.scalalibrary>2.12.10</version.dependency.scalalibrary>
        <version.dependency.scalamavenplugin>4.1.0</version.dependency.scalamavenplugin>

        <!-- Spark versions -->
        <version.dependency.hadoop>3.2.1</version.dependency.hadoop>
        <version.dependency.spark>3.0.0-preview2</version.dependency.spark>
        <version.dependency.cassandra_spark>2.4.3</version.dependency.cassandra_spark>
>>>>>>> 041a91c8

        <!-- Component versions -->
        <version.dependency.scopt>4.0.0-RC2</version.dependency.scopt>

        <!-- test versions -->
        <version.dependency.junit>4.13</version.dependency.junit>
        <version.dependency.scalatest>3.1.2</version.dependency.scalatest>

    </properties>

    <build>
        <pluginManagement>
            <plugins>
                <plugin>
                    <groupId>org.apache.maven.plugins</groupId>
                    <artifactId>maven-enforcer-plugin</artifactId>
                    <version>${version.dependency.maven-enforcer-plugin}</version>
                </plugin>
            </plugins>
        </pluginManagement>
        <plugins>
            <plugin>
                <groupId>org.apache.maven.plugins</groupId>
                <artifactId>maven-enforcer-plugin</artifactId>
                <executions>
                    <execution>
                        <id>enforce-versions</id>
                        <goals>
                            <goal>enforce</goal>
                        </goals>
                        <configuration>
                            <rules>
                                <requireJavaVersion>
                                    <version>1.8</version>
                                </requireJavaVersion>
                            </rules>
                        </configuration>
                    </execution>
                </executions>
            </plugin>
            <plugin>
                <groupId>net.alchim31.maven</groupId>
                <artifactId>scala-maven-plugin</artifactId>
                <version>${version.dependency.scala-maven-plugin}</version>
                <configuration>
                    <scalaCompatVersion>${version.dependency.scala}</scalaCompatVersion>
                    <scalaVersion>${version.dependency.scalalibrary}</scalaVersion>
                    <archive>
                        <addMavenDescriptor>false</addMavenDescriptor>
                    </archive>
                    <displayCmd>true</displayCmd>
                    <args>
                        <arg>-deprecation</arg>
                        <arg>-feature</arg>
                        <arg>-unchecked</arg>
                        <arg>-Ywarn-dead-code</arg>
                        <arg>-Ywarn-unused</arg>
                        <arg>-Xfatal-warnings</arg>
                        <arg>-Xlint:_</arg>
                        <arg>-target:jvm-1.8</arg>
                    </args>
                </configuration>
                <executions>
                    <execution>
                        <goals>
                            <goal>compile</goal>
                            <goal>testCompile</goal>
                        </goals>
                        <configuration>
                            <scalaVersion>${version.dependency.scalalibrary}</scalaVersion>
                        </configuration>
                    </execution>
                    <execution>
                        <id>default-cli</id>
                        <configuration>
                            <goals>
                                <goal>doc</goal>
                            </goals>
                            <reportOutputDirectory>${project.build.directory}/doc</reportOutputDirectory>
                            <args>
                                <arg>-groups</arg>
                            </args>
                        </configuration>
                    </execution>
                    <execution>
                        <id>attach-javadocs</id>
                        <goals>
                            <goal>doc-jar</goal>
                        </goals>
                        <configuration>
                            <args>
                                <arg>-groups</arg>
                            </args>
                        </configuration>
                    </execution>
                </executions>
            </plugin>
            <!-- signing artifacts -->
            <plugin>
                <groupId>org.apache.maven.plugins</groupId>
                <artifactId>maven-gpg-plugin</artifactId>
                <version>${version.dependency.maven-gpg-plugin}</version>
                <executions>
                    <execution>
                        <id>sign-artifacts</id>
                        <phase>verify</phase>
                        <goals>
                            <goal>sign</goal>
                        </goals>
                        <configuration>
                            <!--suppress UnresolvedMavenProperty -->
                            <keyname>${gpg.keyname}</keyname>
                            <!-- This is necessary for gpg to not try to use the pinentry programs -->
                            <gpgArguments>
                                <arg>--pinentry-mode</arg>
                                <arg>loopback</arg>
                            </gpgArguments>
                        </configuration>
                    </execution>
                </executions>
            </plugin>
            <!-- deploy artifacts -->
            <plugin>
                <groupId>org.apache.maven.plugins</groupId>
                <artifactId>maven-deploy-plugin</artifactId>
                <version>${version.dependency.maven-deploy-plugin}</version>
            </plugin>
        </plugins>
    </build>

    <distributionManagement>
        <snapshotRepository>
            <id>ossrh</id>
            <url>https://oss.sonatype.org/content/repositories/snapshots</url>
        </snapshotRepository>
        <repository>
            <id>ossrh</id>
            <url>https://oss.sonatype.org/service/local/staging/deploy/maven2/</url>
        </repository>
    </distributionManagement>

    <modules>
        <module>CIMTool</module>
        <module>CIMReader</module>
        <module>CIMExport</module>
        <module>CIMJDBC</module>
    </modules>

</project><|MERGE_RESOLUTION|>--- conflicted
+++ resolved
@@ -6,11 +6,7 @@
     <groupId>ch.ninecode.cim</groupId>
     <artifactId>CIMSpark</artifactId>
     <!-- version>${version.dependency.scala}-${version.dependency.spark}-CIMSPARK_VERSION</version -->
-<<<<<<< HEAD
-    <version>2.11-2.4.5-4.2.2</version>
-=======
     <version>2.12-3.0.0-5.0.0</version>
->>>>>>> 041a91c8
     <packaging>pom</packaging>
     <name>CIM-Spark interface.</name>
 
@@ -87,8 +83,8 @@
         <project.build.sourceEncoding>UTF-8</project.build.sourceEncoding>
         <project.reporting.outputEncoding>UTF-8</project.reporting.outputEncoding>
 
-        <maven.compiler.source>1.8</maven.compiler.source>
-        <maven.compiler.target>1.8</maven.compiler.target>
+        <maven.compiler.source>1.11</maven.compiler.source>
+        <maven.compiler.target>1.11</maven.compiler.target>
 
         <!-- Plugin versions -->
         <version.dependency.maven-enforcer-plugin>1.4.1</version.dependency.maven-enforcer-plugin>
@@ -105,24 +101,13 @@
         <version.dependency.scalatest-maven-plugin>2.0.0</version.dependency.scalatest-maven-plugin>
 
         <!-- Scala versions -->
-<<<<<<< HEAD
-        <version.dependency.scala>2.11</version.dependency.scala>
-        <version.dependency.scalalibrary>2.11.12</version.dependency.scalalibrary>
-
-        <!-- Spark versions -->
-        <version.dependency.spark>2.4.5</version.dependency.spark>
-        <version.dependency.cassandra_spark>2.4.3</version.dependency.cassandra_spark>
-        <!-- version.dependency.hadoop>2.7.6</version.dependency.hadoop -->
-=======
         <version.dependency.scala>2.12</version.dependency.scala>
         <version.dependency.scalalibrary>2.12.10</version.dependency.scalalibrary>
-        <version.dependency.scalamavenplugin>4.1.0</version.dependency.scalamavenplugin>
 
         <!-- Spark versions -->
-        <version.dependency.hadoop>3.2.1</version.dependency.hadoop>
-        <version.dependency.spark>3.0.0-preview2</version.dependency.spark>
+        <version.dependency.spark>3.0.0</version.dependency.spark>
         <version.dependency.cassandra_spark>2.4.3</version.dependency.cassandra_spark>
->>>>>>> 041a91c8
+        <!-- version.dependency.hadoop>3.2.1</version.dependency.hadoop -->
 
         <!-- Component versions -->
         <version.dependency.scopt>4.0.0-RC2</version.dependency.scopt>
@@ -156,7 +141,7 @@
                         <configuration>
                             <rules>
                                 <requireJavaVersion>
-                                    <version>1.8</version>
+                                    <version>1.11</version>
                                 </requireJavaVersion>
                             </rules>
                         </configuration>
