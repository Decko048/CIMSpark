<project xmlns="http://maven.apache.org/POM/4.0.0" xmlns:xsi="http://www.w3.org/2001/XMLSchema-instance" xsi:schemaLocation="http://maven.apache.org/POM/4.0.0 http://maven.apache.org/maven-v4_0_0.xsd">
    <modelVersion>4.0.0</modelVersion>
    <parent>
        <groupId>ch.ninecode.cim</groupId>
        <artifactId>CIMSpark</artifactId>
        <relativePath>../pom.xml</relativePath>
<<<<<<< HEAD
        <version>2.11-2.4.5-4.2.2</version>
=======
        <version>2.12-3.0.0-5.0.0</version>
>>>>>>> 041a91c8
    </parent>
    <artifactId>CIMTool</artifactId>
    <name>${project.artifactId}</name>
    <description>Extract CIM model from Enterprise Architect EAP file</description>
    <inceptionYear>2017</inceptionYear>
    <url>https://github.com/derrickoswald/CIMSpark/tree/master/CIMTool</url>

    <properties>
        <version.dependency.jackcess>2.1.10</version.dependency.jackcess>
        <version.dependency.jena>3.4.0</version.dependency.jena>
        <version.dependency.commons-logging>1.2</version.dependency.commons-logging>
        <version.dependency.slf4j>1.7.26</version.dependency.slf4j>
        <version.dependency.commons-lang>2.6</version.dependency.commons-lang>
    </properties>

    <dependencies>

        <dependency>
            <groupId>org.scala-lang</groupId>
            <artifactId>scala-library</artifactId>
            <version>${version.dependency.scalalibrary}</version>
        </dependency>

        <dependency>
            <groupId>com.healthmarketscience.jackcess</groupId>
            <artifactId>jackcess</artifactId>
            <version>${version.dependency.jackcess}</version>
        </dependency>

        <dependency>
            <groupId>com.github.scopt</groupId>
            <artifactId>scopt_${version.dependency.scala}</artifactId>
            <version>${version.dependency.scopt}</version>
            <scope>compile</scope>
        </dependency>

        <dependency>
           <groupId>org.apache.jena</groupId>
           <artifactId>apache-jena-libs</artifactId>
           <type>pom</type>
           <version>${version.dependency.jena}</version>
        </dependency>

        <dependency>
            <groupId>commons-logging</groupId>
            <artifactId>commons-logging</artifactId>
            <version>${version.dependency.commons-logging}</version>
        </dependency>

        <dependency>
            <groupId>org.slf4j</groupId>
            <artifactId>slf4j-simple</artifactId>
            <version>${version.dependency.slf4j}</version>
        </dependency>

        <dependency>
            <groupId>commons-lang</groupId>
            <artifactId>commons-lang</artifactId>
            <version>${version.dependency.commons-lang}</version>
        </dependency>

        <dependency>
            <groupId>org.scalatest</groupId>
            <artifactId>scalatest_${version.dependency.scala}</artifactId>
            <version>${version.dependency.scalatest}</version>
            <scope>test</scope>
        </dependency>

        <dependency>
            <groupId>junit</groupId>
            <artifactId>junit</artifactId>
            <version>${version.dependency.junit}</version>
            <scope>test</scope>
        </dependency>

    </dependencies>

    <build>
        <sourceDirectory>src/main/scala</sourceDirectory>
        <testSourceDirectory>src/test/scala</testSourceDirectory>
        <resources>
            <resource>
                <directory>${basedir}/src/main/resources</directory>
                <filtering>true</filtering>
            </resource>
        </resources>
        <plugins>
            <!-- disable surefire -->
            <plugin>
                <groupId>org.apache.maven.plugins</groupId>
                <artifactId>maven-surefire-plugin</artifactId>
                <version>${version.dependency.maven-surefire-plugin}</version>
                <configuration>
                    <skipTests>true</skipTests>
                </configuration>
            </plugin>
            <plugin>
                <groupId>org.scalatest</groupId>
                <artifactId>scalatest-maven-plugin</artifactId>
                <version>${version.dependency.scalatest-maven-plugin}</version>
                <configuration>
                    <reportsDirectory>${project.build.directory}/surefire-reports</reportsDirectory>
                    <junitxml>.</junitxml>
                    <filereports>CIMToolSuite.txt</filereports>
                    <suites>ch.ninecode.cim.tool.CIMToolSuite</suites>
                </configuration>
                <executions>
                    <execution>
                        <id>test</id>
                        <goals>
                            <goal>test</goal>
                        </goals>
                    </execution>
                </executions>
            </plugin>
            <!-- assembly for stand-alone program -->
            <plugin>
                <groupId>org.apache.maven.plugins</groupId>
                <artifactId>maven-assembly-plugin</artifactId>
                <executions>
                    <execution>
                        <id>make-cimtool-assembly</id>
                        <phase>package</phase>
                        <goals>
                            <goal>single</goal>
                        </goals>
                        <configuration>
                            <finalName>CIMTool-${project.parent.version}</finalName>
                            <descriptorRefs>
                                <descriptorRef>jar-with-dependencies</descriptorRef>
                            </descriptorRefs>
                            <archive>
                                <manifest>
                                    <mainClass>ch.ninecode.cim.tool.CIMTool</mainClass>
                                </manifest>
                            </archive>
                        </configuration>
                    </execution>
                </executions>
            </plugin>
            <plugin>
                <groupId>org.apache.maven.plugins</groupId>
                <artifactId>maven-deploy-plugin</artifactId>
		<version>${version.dependency.maven-deploy-plugin}</version>
                <configuration>
                    <skip>true</skip>
                </configuration>
            </plugin>
        </plugins>
    </build>

</project><|MERGE_RESOLUTION|>--- conflicted
+++ resolved
@@ -4,11 +4,7 @@
         <groupId>ch.ninecode.cim</groupId>
         <artifactId>CIMSpark</artifactId>
         <relativePath>../pom.xml</relativePath>
-<<<<<<< HEAD
-        <version>2.11-2.4.5-4.2.2</version>
-=======
         <version>2.12-3.0.0-5.0.0</version>
->>>>>>> 041a91c8
     </parent>
     <artifactId>CIMTool</artifactId>
     <name>${project.artifactId}</name>
@@ -152,7 +148,7 @@
             <plugin>
                 <groupId>org.apache.maven.plugins</groupId>
                 <artifactId>maven-deploy-plugin</artifactId>
-		<version>${version.dependency.maven-deploy-plugin}</version>
+                <version>${version.dependency.maven-deploy-plugin}</version>
                 <configuration>
                     <skip>true</skip>
                 </configuration>
